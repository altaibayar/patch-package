--- conflicted
+++ resolved
@@ -129,11 +129,6 @@
     console.info(green("☑"), "Diffing your files with clean files")
     fs.writeFileSync(join(tmpRepo.name, ".gitignore"), "!/node_modules\n\n")
     tmpExec("git", ["init"])
-<<<<<<< HEAD
-    // don't commit package.json though
-    tmpExec("git", ["add", "-f", slash(join("node_modules", packageName))])
-=======
->>>>>>> 7588d61a
 
     klawSync(tmpRepoPackagePath, { nodir: true })
       .map(item => item.path.slice(`${tmpRepoPackagePath}/`.length))
